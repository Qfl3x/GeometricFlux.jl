module GeometricFlux
using Requires

using Core.Intrinsics: llvmcall
using Base.Threads
using Statistics: mean
using DataStructures: DefaultDict
using Flux
<<<<<<< HEAD
using Flux: param, glorot_uniform, leakyrelu, GRUCell
using Flux: @treelike
using Flux.Tracker: TrackedArray, track, data, @grad
=======
using Flux: glorot_uniform, leakyrelu, GRUCell
using Flux: @functor
using Zygote: @adjoint
using ZygoteRules
>>>>>>> 3a47ec3a
using SparseArrays: SparseMatrixCSC
using LinearAlgebra: I, issymmetric, diagm, eigmax
using DataStructures: DefaultDict

import Base.Threads: atomictypes, llvmtypes, inttype, ArithmeticTypes, FloatTypes,
       atomic_cas!,
       atomic_xchg!,
       atomic_add!, atomic_sub!,
       atomic_and!, atomic_nand!, atomic_or!, atomic_xor!,
       atomic_max!, atomic_min!

import Base.Sys: ARCH, WORD_SIZE
import Flux: children

export

    # layers/msgpass
    MessagePassing,
    neighboring,

    # layers/conv
    GCNConv,
    ChebConv,
    GraphConv,
    GATConv,
    GatedGraphConv,
    EdgeConv,
    message,
    update,
    propagate,

    # layer/pool
    sumpool,
    subpool,
    prodpool,
    divpool,
    maxpool,
    minpool,
    meanpool,
    pool,

    # models
    GAE,
    VGAE,
    InnerProductDecoder,
    VariationalEncoder,

    # linalg
    degree_matrix,
    laplacian_matrix,
    normalized_laplacian,
    neighbors,

    # scatter
    scatter_add!,
    scatter_sub!,
    scatter_max!,
    scatter_min!,
    scatter_mul!,
    scatter_div!,
    scatter_mean!,
    scatter!,

    # graph/utils
    adjlist,

    # utils
    gather

include("scatter.jl")
include("layers/msgpass.jl")
include("layers/conv.jl")
include("layers/pool.jl")
include("models.jl")
include("linalg.jl")
include("utils.jl")


function __init__()
    @require CuArrays = "3a865a2d-5b23-5a0f-bc46-62713ec82fae" begin
        using CUDAnative
        using CuArrays
        include("cuda/scatter.jl")
        include("cuda/pool.jl")
    end
    @require LightGraphs = "093fc24a-ae57-5d10-9952-331d41423f4d" begin
        include("graph/simplegraphs.jl")
    end
    @require SimpleWeightedGraphs = "47aef6b3-ad0c-573a-a1e2-d07658019622" begin
        include("graph/weightedgraphs.jl")
        include("graph/utils.jl")
    end
end

end<|MERGE_RESOLUTION|>--- conflicted
+++ resolved
@@ -6,16 +6,10 @@
 using Statistics: mean
 using DataStructures: DefaultDict
 using Flux
-<<<<<<< HEAD
-using Flux: param, glorot_uniform, leakyrelu, GRUCell
-using Flux: @treelike
-using Flux.Tracker: TrackedArray, track, data, @grad
-=======
 using Flux: glorot_uniform, leakyrelu, GRUCell
 using Flux: @functor
 using Zygote: @adjoint
 using ZygoteRules
->>>>>>> 3a47ec3a
 using SparseArrays: SparseMatrixCSC
 using LinearAlgebra: I, issymmetric, diagm, eigmax
 using DataStructures: DefaultDict
