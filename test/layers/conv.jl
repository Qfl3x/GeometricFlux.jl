--- conflicted
+++ resolved
@@ -3,7 +3,7 @@
 in_channel = 3
 out_channel = 5
 N = 4
-adj = [0. 1. 0. 1.;
+adj = T[0. 1. 0. 1.;
        1. 0. 1. 0.;
        0. 1. 0. 1.;
        1. 0. 1. 0.]
@@ -184,7 +184,6 @@
 
         X = rand(in_channel, N)
 
-<<<<<<< HEAD
         for adj_gat in [adj, adj_single_vertex]
 
             @testset "layer with graph" begin
@@ -205,7 +204,12 @@
 
                         Y = gat(X)
                         @test size(Y) == (out_channel * heads, N)
-                        
+
+                        # Test with transposed features
+                        Xt = rand(N, in_channel)
+                        Y = gat(transpose(Xt))
+                        @test size(Y) == (out_channel * heads, N)
+                            
                         g = Zygote.gradient(x -> sum(gat(x)), X)[1]
                         @test size(g) == size(X)
 
@@ -214,37 +218,8 @@
                         @test size(g.bias) == size(gat.bias)
                         @test size(g.a) == size(gat.a)
                     end
-=======
-        @testset "layer with graph" begin
-            @testset "concat=true" begin
-                for heads = [1, 6]
-                    gat = GATConv(adj, in_channel=>out_channel, heads=heads, concat=true)
-                    @test graph(gat.fg) == [[2,4], [1,3], [2,4], [1,3]]
-                    @test size(gat.weight) == (out_channel * heads, in_channel)
-                    @test size(gat.bias) == (out_channel * heads,)
-                    @test size(gat.a) == (2*out_channel, heads, 1)
-
-                    Y = gat(X)
-                    @test size(Y) == (out_channel * heads, N)
-
-
-                    # Test with transposed features
-                    Xt = rand(N, in_channel)
-                    Y = gat(transpose(Xt))
-                    @test size(Y) == (out_channel * heads, N)
-                    
-                    
-                    g = Zygote.gradient(x -> sum(gat(x)), X)[1]
-                    @test size(g) == size(X)
-
-                    g = Zygote.gradient(model -> sum(model(X)), gat)[1]
-                    @test size(g.weight) == size(gat.weight)
-                    @test size(g.bias) == size(gat.bias)
-                    @test size(g.a) == size(gat.a)
->>>>>>> 0a32c064
                 end
 
-<<<<<<< HEAD
                 @testset "concat=false" begin
                     for heads = [1, 6]
                         gat = GATConv(adj_gat, in_channel=>out_channel, heads=heads, concat=false)
@@ -261,6 +236,11 @@
                         Y = gat(X)
                         @test size(Y) == (out_channel, N)
 
+                        # Test with transposed features
+                        Xt = rand(N, in_channel)
+                        Y = gat(transpose(Xt))
+                        @test size(Y) == (out_channel, N)
+
                         g = Zygote.gradient(x -> sum(gat(x)), X)[1]
                         @test size(g) == size(X)
 
@@ -269,25 +249,9 @@
                         @test size(g.bias) == size(gat.bias)
                         @test size(g.a) == size(gat.a)
                     end
-=======
-                    
-                    # Test with transposed features
-                    Xt = rand(N, in_channel)
-                    Y = gat(transpose(Xt))
-                    @test size(Y) == (out_channel, N)
-                    
-                    g = Zygote.gradient(x -> sum(gat(x)), X)[1]
-                    @test size(g) == size(X)
-
-                    g = Zygote.gradient(model -> sum(model(X)), gat)[1]
-                    @test size(g.weight) == size(gat.weight)
-                    @test size(g.bias) == size(gat.bias)
-                    @test size(g.a) == size(gat.a)
->>>>>>> 0a32c064
                 end
             end
 
-<<<<<<< HEAD
             @testset "layer without graph" begin
                 fg = FeaturedGraph(adj_gat, X)
                 
@@ -303,6 +267,12 @@
                         @test size(Y) == (out_channel * heads, N)
                         @test_throws AssertionError gat(X)
 
+                        # Test with transposed features
+                        Xt = rand(N, in_channel)
+                        fgt = FeaturedGraph(adj_gat, transpose(Xt))
+                        fgt_ = gat(fgt)
+                        @test size(node_feature(fgt_)) == (out_channel * heads, N)
+
                         g = Zygote.gradient(x -> sum(node_feature(gat(x))), fg)[1]
                         @test size(g[].nf) == size(X)
 
@@ -311,40 +281,8 @@
                         @test size(g.bias) == size(gat.bias)
                         @test size(g.a) == size(gat.a)
                     end
-=======
-        @testset "layer without graph" begin
-            fg = FeaturedGraph(adj, X)
-            
-            @testset "concat=true" begin
-                for heads = [1, 6]
-                    gat = GATConv(in_channel=>out_channel, heads=heads, concat=true)
-                    @test size(gat.weight) == (out_channel * heads, in_channel)
-                    @test size(gat.bias) == (out_channel * heads,)
-                    @test size(gat.a) == (2*out_channel, heads, 1)
-
-                    fg_ = gat(fg)
-                    Y = node_feature(fg_)
-                    @test size(Y) == (out_channel * heads, N)
-                    @test_throws AssertionError gat(X)
-
-                    
-                    # Test with transposed features
-                    Xt = rand(N, in_channel)
-                    fgt = FeaturedGraph(adj, transpose(Xt))
-                    fgt_ = gat(fgt)
-                    @test size(node_feature(fgt_)) == (out_channel * heads, N)
-                    
-                    g = Zygote.gradient(x -> sum(node_feature(gat(x))), fg)[1]
-                    @test size(g[].nf) == size(X)
-
-                    g = Zygote.gradient(model -> sum(node_feature(model(fg))), gat)[1]
-                    @test size(g.weight) == size(gat.weight)
-                    @test size(g.bias) == size(gat.bias)
-                    @test size(g.a) == size(gat.a)
->>>>>>> 0a32c064
                 end
 
-<<<<<<< HEAD
                 @testset "concat=false" begin
                     for heads = [1, 6]
                         gat = GATConv(in_channel=>out_channel, heads=heads, concat=false)
@@ -357,6 +295,12 @@
                         @test size(Y) == (out_channel, N)
                         @test_throws AssertionError gat(X)
 
+                        # Test with transposed features
+                        Xt = rand(N, in_channel)
+                        fgt = FeaturedGraph(adj_gat, transpose(Xt))
+                        fgt_ = gat(fgt)
+                        @test size(node_feature(fgt_)) == (out_channel, N)
+
                         g = Zygote.gradient(x -> sum(node_feature(gat(x))), fg)[1]
                         @test size(g[].nf) == size(X)
 
@@ -365,34 +309,6 @@
                         @test size(g.bias) == size(gat.bias)
                         @test size(g.a) == size(gat.a)
                     end
-=======
-            @testset "concat=false" begin
-                for heads = [1, 6]
-                    gat = GATConv(in_channel=>out_channel, heads=heads, concat=false)
-                    @test size(gat.weight) == (out_channel * heads, in_channel)
-                    @test size(gat.bias) == (out_channel * heads,)
-                    @test size(gat.a) == (2*out_channel, heads, 1)
-
-                    fg_ = gat(fg)
-                    Y = node_feature(fg_)
-                    @test size(Y) == (out_channel, N)
-                    @test_throws AssertionError gat(X)
-
-                    
-                    # Test with transposed features
-                    Xt = rand(N, in_channel)
-                    fgt = FeaturedGraph(adj, transpose(Xt))
-                    fgt_ = gat(fgt)
-                    @test size(node_feature(fgt_)) == (out_channel, N)
-                    
-                    g = Zygote.gradient(x -> sum(node_feature(gat(x))), fg)[1]
-                    @test size(g[].nf) == size(X)
-
-                    g = Zygote.gradient(model -> sum(node_feature(model(fg))), gat)[1]
-                    @test size(g.weight) == size(gat.weight)
-                    @test size(g.bias) == size(gat.bias)
-                    @test size(g.a) == size(gat.a)
->>>>>>> 0a32c064
                 end
             end
         end
