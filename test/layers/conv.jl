using Flux: Dense

in_channel = 3
out_channel = 5
N = 4
adj = [0. 1. 0. 1.;
       1. 0. 1. 0.;
       0. 1. 0. 1.;
       1. 0. 1. 0.]


@testset "layer" begin
    @testset "GCNConv" begin
        X = rand(in_channel, N)
        @testset "layer with graph" begin
            gc = GCNConv(adj, in_channel=>out_channel)
            @test size(gc.weight) == (out_channel, in_channel)
            @test size(gc.bias) == (out_channel,)
            @test graph(gc.fg) === adj

            Y = gc(X)
            @test size(Y) == (out_channel, N)
            
<<<<<<< HEAD
            g = Zygote.gradient(() -> sum(gc(X)), params(gc))
            @test length(g.grads) == 2

            # Test with transposed features
            Xt = rand(N, in_channel)
            Y = gc(transpose(Xt))
            @test size(Y) == (out_channel, N)
=======
            g = Zygote.gradient(x -> sum(gc(x)), X)[1]
            @test size(g) == size(X)

            g = Zygote.gradient(model -> sum(model(X)), gc)[1]
            @test size(g.weight) == size(gc.weight)
            @test size(g.bias) == size(gc.bias)
>>>>>>> 14468b17
        end

        @testset "layer without graph" begin
            gc = GCNConv(in_channel=>out_channel)
            @test size(gc.weight) == (out_channel, in_channel)
            @test size(gc.bias) == (out_channel,)
            @test !has_graph(gc.fg)

            fg = FeaturedGraph(adj, X)
            fg_ = gc(fg)
            @test size(node_feature(fg_)) == (out_channel, N)
            @test_throws AssertionError gc(X)

<<<<<<< HEAD
            g = Zygote.gradient(() -> sum(node_feature(gc(fg))), params(gc))
            @test length(g.grads) == 4

            # Test with transposed features
            Xt = rand(N, in_channel)
            fgt = FeaturedGraph(adj, transpose(Xt))
            fgt_ = gc(fgt)
            @test size(node_feature(fgt_)) == (out_channel, N)
=======
            g = Zygote.gradient(x -> sum(node_feature(gc(x))), fg)[1]
            @test size(g[].nf) == size(X)

            g = Zygote.gradient(model -> sum(node_feature(model(fg))), gc)[1]
            @test size(g.weight) == size(gc.weight)
            @test size(g.bias) == size(gc.bias)
>>>>>>> 14468b17
        end
    end


    @testset "ChebConv" begin
        k = 6
        X = rand(in_channel, N)
        @testset "layer with graph" begin
            cc = ChebConv(adj, in_channel=>out_channel, k)
            @test size(cc.weight) == (out_channel, in_channel, k)
            @test size(cc.bias) == (out_channel,)
            @test graph(cc.fg) === adj
            @test cc.k == k
            @test cc.in_channel == in_channel
            @test cc.out_channel == out_channel

            Y = cc(X)
            @test size(Y) == (out_channel, N)

<<<<<<< HEAD
            g = Zygote.gradient(() -> sum(cc(X)), params(cc))
            @test length(g.grads) == 3

            # Test with transposed features
            Xt = rand(N, in_channel)
            Y = cc(transpose(Xt))
            @test size(Y) == (out_channel, N)
=======
            g = Zygote.gradient(x -> sum(cc(x)), X)[1]
            @test size(g) == size(X)

            g = Zygote.gradient(model -> sum(model(X)), cc)[1]
            @test size(g.weight) == size(cc.weight)
            @test size(g.bias) == size(cc.bias)
>>>>>>> 14468b17
        end

        @testset "layer without graph" begin
            cc = ChebConv(in_channel=>out_channel, k)
            @test size(cc.weight) == (out_channel, in_channel, k)
            @test size(cc.bias) == (out_channel,)
            @test !has_graph(cc.fg)
            @test cc.k == k
            @test cc.in_channel == in_channel
            @test cc.out_channel == out_channel

            fg = FeaturedGraph(adj, X)
            fg_ = cc(fg)
            @test size(node_feature(fg_)) == (out_channel, N)
            @test_throws AssertionError cc(X)

<<<<<<< HEAD
            g = Zygote.gradient(() -> sum(node_feature(cc(fg))), params(cc))
            @test length(g.grads) == 4

            # Test with transposed features
            Xt = rand(N, in_channel)
            fgt = FeaturedGraph(adj, transpose(Xt))
            fgt_ = cc(fgt)
            @test size(node_feature(fgt_)) == (out_channel, N)
=======
            g = Zygote.gradient(x -> sum(node_feature(cc(x))), fg)[1]
            @test size(g[].nf) == size(X)

            g = Zygote.gradient(model -> sum(node_feature(model(fg))), cc)[1]
            @test size(g.weight) == size(cc.weight)
            @test size(g.bias) == size(cc.bias)
>>>>>>> 14468b17
        end
    end

    @testset "GraphConv" begin
        @testset "layer with graph" begin
            gc = GraphConv(adj, in_channel=>out_channel)
            @test graph(gc.fg) == [[2,4], [1,3], [2,4], [1,3]]
            @test size(gc.weight1) == (out_channel, in_channel)
            @test size(gc.weight2) == (out_channel, in_channel)
            @test size(gc.bias) == (out_channel,)

            X = rand(in_channel, N)
            Y = gc(X)
            @test size(Y) == (out_channel, N)

<<<<<<< HEAD
            # Test that the gradient can be computed
            g = Zygote.gradient(() -> sum(gc(X)), params(gc))
            @test length(g.grads) == 5

            # Test with transposed features
            Xt = rand(N, in_channel)
            Y = gc(transpose(Xt))
            @test size(Y) == (out_channel, N)
=======
            g = Zygote.gradient(x -> sum(gc(x)), X)[1]
            @test size(g) == size(X)

            g = Zygote.gradient(model -> sum(model(X)), gc)[1]
            @test size(g.weight1) == size(gc.weight1)
            @test size(g.weight2) == size(gc.weight2)
            @test size(g.bias) == size(gc.bias)
>>>>>>> 14468b17
        end

        @testset "layer without graph" begin
            gc = GraphConv(in_channel=>out_channel)
            @test size(gc.weight1) == (out_channel, in_channel)
            @test size(gc.weight2) == (out_channel, in_channel)
            @test size(gc.bias) == (out_channel,)


            X = rand(in_channel, N)
            fg = FeaturedGraph(adj, X)
            fg_ = gc(fg)
            @test size(node_feature(fg_)) == (out_channel, N)
            @test_throws AssertionError gc(X)

<<<<<<< HEAD
            g = Zygote.gradient(() -> sum(node_feature(gc(fg))), params(gc))
            @test length(g.grads) == 5

            # Test with transposed features
            Xt = rand(N, in_channel)
            fgt = FeaturedGraph(adj, transpose(Xt))
            fgt_ = gc(fgt)
            @test size(node_feature(fgt_)) == (out_channel, N)
=======
            g = Zygote.gradient(x -> sum(node_feature(gc(x))), fg)[1]
            @test size(g[].nf) == size(X)

            g = Zygote.gradient(model -> sum(node_feature(model(fg))), gc)[1]
            @test size(g.weight1) == size(gc.weight1)
            @test size(g.weight2) == size(gc.weight2)
            @test size(g.bias) == size(gc.bias)
>>>>>>> 14468b17
        end
    end

    @testset "GATConv" begin
        X = rand(in_channel, N)

        @testset "layer with graph" begin
            @testset "concat=true" begin
                for heads = [1, 6]
                    gat = GATConv(adj, in_channel=>out_channel, heads=heads, concat=true)
                    @test graph(gat.fg) == [[2,4], [1,3], [2,4], [1,3]]
                    @test size(gat.weight) == (out_channel * heads, in_channel)
                    @test size(gat.bias) == (out_channel * heads,)
                    @test size(gat.a) == (2*out_channel, heads, 1)

                    Y = gat(X)
                    @test size(Y) == (out_channel * heads, N)
<<<<<<< HEAD

                    g = Zygote.gradient(() -> sum(gat(X)), params(gat))
                    @test length(g.grads) == 5

                    # Test with transposed features
                    Xt = rand(N, in_channel)
                    Y = gat(transpose(Xt))
                    @test size(Y) == (out_channel * heads, N)
=======
                    
                    g = Zygote.gradient(x -> sum(gat(x)), X)[1]
                    @test size(g) == size(X)

                    g = Zygote.gradient(model -> sum(model(X)), gat)[1]
                    @test size(g.weight) == size(gat.weight)
                    @test size(g.bias) == size(gat.bias)
                    @test size(g.a) == size(gat.a)
>>>>>>> 14468b17
                end
            end

            @testset "concat=false" begin
                for heads = [1, 6]
                    gat = GATConv(adj, in_channel=>out_channel, heads=heads, concat=false)
                    @test graph(gat.fg) == [[2,4], [1,3], [2,4], [1,3]]
                    @test size(gat.weight) == (out_channel * heads, in_channel)
                    @test size(gat.bias) == (out_channel * heads,)
                    @test size(gat.a) == (2*out_channel, heads, 1)

                    Y = gat(X)
                    @test size(Y) == (out_channel * heads, 1)

<<<<<<< HEAD
                    g = Zygote.gradient(() -> sum(gat(X)), params(gat))
                    @test length(g.grads) == 5

                    # Test with transposed features
                    Xt = rand(N, in_channel)
                    Y = gat(transpose(Xt))
                    @test size(Y) == (out_channel * heads, 1)
=======
                    g = Zygote.gradient(x -> sum(gat(x)), X)[1]
                    @test size(g) == size(X)

                    g = Zygote.gradient(model -> sum(model(X)), gat)[1]
                    @test size(g.weight) == size(gat.weight)
                    @test size(g.bias) == size(gat.bias)
                    @test size(g.a) == size(gat.a)
>>>>>>> 14468b17
                end
            end
        end

        @testset "layer without graph" begin
            fg = FeaturedGraph(adj, X)
            
            @testset "concat=true" begin
                for heads = [1, 6]
                    gat = GATConv(in_channel=>out_channel, heads=heads, concat=true)
                    @test size(gat.weight) == (out_channel * heads, in_channel)
                    @test size(gat.bias) == (out_channel * heads,)
                    @test size(gat.a) == (2*out_channel, heads, 1)

                    fg_ = gat(fg)
                    Y = node_feature(fg_)
                    @test size(Y) == (out_channel * heads, N)
                    @test_throws AssertionError gat(X)

<<<<<<< HEAD
                    g = Zygote.gradient(() -> sum(node_feature(gat(fg))), params(gat))
                    @test length(g.grads) == 5

                    # Test with transposed features
                    Xt = rand(N, in_channel)
                    fgt = FeaturedGraph(adj, transpose(Xt))
                    fgt_ = gat(fgt)
                    @test size(node_feature(fgt_)) == (out_channel * heads, N)
=======
                    g = Zygote.gradient(x -> sum(node_feature(gat(x))), fg)[1]
                    @test size(g[].nf) == size(X)

                    g = Zygote.gradient(model -> sum(node_feature(model(fg))), gat)[1]
                    @test size(g.weight) == size(gat.weight)
                    @test size(g.bias) == size(gat.bias)
                    @test size(g.a) == size(gat.a)
>>>>>>> 14468b17
                end
            end

            @testset "concat=false" begin
                for heads = [1, 6]
                    gat = GATConv(in_channel=>out_channel, heads=heads, concat=false)
                    @test size(gat.weight) == (out_channel * heads, in_channel)
                    @test size(gat.bias) == (out_channel * heads,)
                    @test size(gat.a) == (2*out_channel, heads, 1)

                    fg_ = gat(fg)
                    Y = node_feature(fg_)
                    @test size(Y) == (out_channel * heads, 1)
                    @test_throws AssertionError gat(X)

<<<<<<< HEAD
                    g = Zygote.gradient(() -> sum(node_feature(gat(fg))), params(gat))
                    @test length(g.grads) == 5

                    # Test with transposed features
                    Xt = rand(N, in_channel)
                    fgt = FeaturedGraph(adj, transpose(Xt))
                    fgt_ = gat(fgt)
                    @test size(node_feature(fgt_)) == (out_channel * heads, 1)
=======
                    g = Zygote.gradient(x -> sum(node_feature(gat(x))), fg)[1]
                    @test size(g[].nf) == size(X)

                    g = Zygote.gradient(model -> sum(node_feature(model(fg))), gat)[1]
                    @test size(g.weight) == size(gat.weight)
                    @test size(g.bias) == size(gat.bias)
                    @test size(g.a) == size(gat.a)
>>>>>>> 14468b17
                end
            end
        end
    end

    @testset "GatedGraphConv" begin
        num_layers = 3
        @testset "layer with graph" begin
            ggc = GatedGraphConv(adj, out_channel, num_layers)
            @test graph(ggc.fg) == [[2,4], [1,3], [2,4], [1,3]]
            @test size(ggc.weight) == (out_channel, out_channel, num_layers)

            X = rand(in_channel, N)
            Y = ggc(X)
            @test size(Y) == (out_channel, N)

<<<<<<< HEAD
            g = Zygote.gradient(() -> sum(ggc(X)), params(ggc))
            @test length(g.grads) == 13

            # Test with transposed features
            Xt = rand(N, in_channel)
            Y = ggc(transpose(Xt))
            @test size(Y) == (out_channel, N)
=======
            g = Zygote.gradient(x -> sum(ggc(x)), X)[1]
            @test size(g) == size(X)

            g = Zygote.gradient(model -> sum(model(X)), ggc)[1]
            @test size(g.weight) == size(ggc.weight)
>>>>>>> 14468b17
        end

        @testset "layer without graph" begin
            ggc = GatedGraphConv(out_channel, num_layers)
            @test size(ggc.weight) == (out_channel, out_channel, num_layers)

            X = rand(in_channel, N)
            fg = FeaturedGraph(adj, X)
            fg_ = ggc(fg)
            @test size(node_feature(fg_)) == (out_channel, N)
            @test_throws AssertionError ggc(X)

<<<<<<< HEAD
            g = Zygote.gradient(() -> sum(node_feature(ggc(fg))), params(ggc))
            @test length(g.grads) == 13

            # Test with transposed features
            Xt = rand(N, in_channel)
            fgt = FeaturedGraph(adj, transpose(Xt))
            fgt_ = ggc(fgt)
            @test size(node_feature(fgt_)) == (out_channel, N)
=======
            g = Zygote.gradient(x -> sum(node_feature(ggc(x))), fg)[1]
            @test size(g[].nf) == size(X)

            g = Zygote.gradient(model -> sum(node_feature(model(fg))), ggc)[1]
            @test size(g.weight) == size(ggc.weight)
>>>>>>> 14468b17
        end
    end

    @testset "EdgeConv" begin
        @testset "layer with graph" begin
            ec = EdgeConv(adj, Dense(2*in_channel, out_channel))
            @test graph(ec.fg) == [[2,4], [1,3], [2,4], [1,3]]

            X = rand(in_channel, N)
            Y = ec(X)
            @test size(Y) == (out_channel, N)

<<<<<<< HEAD
            g = Zygote.gradient(() -> sum(ec(X)), params(ec))
            @test length(g.grads) == 4

            # Test with transposed features
            Xt = rand(N, in_channel)
            Y = ec(transpose(Xt))
            @test size(Y) == (out_channel, N)
=======
            g = Zygote.gradient(x -> sum(ec(x)), X)[1]
            @test size(g) == size(X)

            g = Zygote.gradient(model -> sum(model(X)), ec)[1]
            @test size(g.nn.W) == size(ec.nn.W)
            @test size(g.nn.b) == size(ec.nn.b)
>>>>>>> 14468b17
        end

        @testset "layer without graph" begin
            ec = EdgeConv(Dense(2*in_channel, out_channel))

            X = rand(in_channel, N)
            fg = FeaturedGraph(adj, X)
            fg_ = ec(fg)
            @test size(node_feature(fg_)) == (out_channel, N)
            @test_throws AssertionError ec(X)

<<<<<<< HEAD
            g = Zygote.gradient(() -> sum(node_feature(ec(fg))), params(ec))
            @test length(g.grads) == 4

            # Test with transposed features
            Xt = rand(N, in_channel)
            fgt = FeaturedGraph(adj, transpose(Xt))
            fgt_ = ec(fgt)
            @test size(node_feature(fgt_)) == (out_channel, N)
=======
            g = Zygote.gradient(x -> sum(node_feature(ec(x))), fg)[1]
            @test size(g[].nf) == size(X)

            g = Zygote.gradient(model -> sum(node_feature(model(fg))), ec)[1]
            @test size(g.nn.W) == size(ec.nn.W)
            @test size(g.nn.b) == size(ec.nn.b)
>>>>>>> 14468b17
        end
    end
end<|MERGE_RESOLUTION|>--- conflicted
+++ resolved
@@ -21,22 +21,17 @@
             Y = gc(X)
             @test size(Y) == (out_channel, N)
             
-<<<<<<< HEAD
-            g = Zygote.gradient(() -> sum(gc(X)), params(gc))
-            @test length(g.grads) == 2
-
             # Test with transposed features
             Xt = rand(N, in_channel)
             Y = gc(transpose(Xt))
             @test size(Y) == (out_channel, N)
-=======
+            
             g = Zygote.gradient(x -> sum(gc(x)), X)[1]
             @test size(g) == size(X)
 
             g = Zygote.gradient(model -> sum(model(X)), gc)[1]
             @test size(g.weight) == size(gc.weight)
             @test size(g.bias) == size(gc.bias)
->>>>>>> 14468b17
         end
 
         @testset "layer without graph" begin
@@ -50,23 +45,18 @@
             @test size(node_feature(fg_)) == (out_channel, N)
             @test_throws AssertionError gc(X)
 
-<<<<<<< HEAD
-            g = Zygote.gradient(() -> sum(node_feature(gc(fg))), params(gc))
-            @test length(g.grads) == 4
-
             # Test with transposed features
             Xt = rand(N, in_channel)
             fgt = FeaturedGraph(adj, transpose(Xt))
             fgt_ = gc(fgt)
             @test size(node_feature(fgt_)) == (out_channel, N)
-=======
+            
             g = Zygote.gradient(x -> sum(node_feature(gc(x))), fg)[1]
             @test size(g[].nf) == size(X)
 
             g = Zygote.gradient(model -> sum(node_feature(model(fg))), gc)[1]
             @test size(g.weight) == size(gc.weight)
             @test size(g.bias) == size(gc.bias)
->>>>>>> 14468b17
         end
     end
 
@@ -86,22 +76,17 @@
             Y = cc(X)
             @test size(Y) == (out_channel, N)
 
-<<<<<<< HEAD
-            g = Zygote.gradient(() -> sum(cc(X)), params(cc))
-            @test length(g.grads) == 3
-
             # Test with transposed features
             Xt = rand(N, in_channel)
             Y = cc(transpose(Xt))
             @test size(Y) == (out_channel, N)
-=======
+            
             g = Zygote.gradient(x -> sum(cc(x)), X)[1]
             @test size(g) == size(X)
 
             g = Zygote.gradient(model -> sum(model(X)), cc)[1]
             @test size(g.weight) == size(cc.weight)
             @test size(g.bias) == size(cc.bias)
->>>>>>> 14468b17
         end
 
         @testset "layer without graph" begin
@@ -118,23 +103,18 @@
             @test size(node_feature(fg_)) == (out_channel, N)
             @test_throws AssertionError cc(X)
 
-<<<<<<< HEAD
-            g = Zygote.gradient(() -> sum(node_feature(cc(fg))), params(cc))
-            @test length(g.grads) == 4
-
             # Test with transposed features
             Xt = rand(N, in_channel)
             fgt = FeaturedGraph(adj, transpose(Xt))
             fgt_ = cc(fgt)
             @test size(node_feature(fgt_)) == (out_channel, N)
-=======
+            
             g = Zygote.gradient(x -> sum(node_feature(cc(x))), fg)[1]
             @test size(g[].nf) == size(X)
 
             g = Zygote.gradient(model -> sum(node_feature(model(fg))), cc)[1]
             @test size(g.weight) == size(cc.weight)
             @test size(g.bias) == size(cc.bias)
->>>>>>> 14468b17
         end
     end
 
@@ -150,16 +130,13 @@
             Y = gc(X)
             @test size(Y) == (out_channel, N)
 
-<<<<<<< HEAD
-            # Test that the gradient can be computed
-            g = Zygote.gradient(() -> sum(gc(X)), params(gc))
-            @test length(g.grads) == 5
+            
 
             # Test with transposed features
             Xt = rand(N, in_channel)
             Y = gc(transpose(Xt))
             @test size(Y) == (out_channel, N)
-=======
+            
             g = Zygote.gradient(x -> sum(gc(x)), X)[1]
             @test size(g) == size(X)
 
@@ -167,7 +144,6 @@
             @test size(g.weight1) == size(gc.weight1)
             @test size(g.weight2) == size(gc.weight2)
             @test size(g.bias) == size(gc.bias)
->>>>>>> 14468b17
         end
 
         @testset "layer without graph" begin
@@ -183,16 +159,12 @@
             @test size(node_feature(fg_)) == (out_channel, N)
             @test_throws AssertionError gc(X)
 
-<<<<<<< HEAD
-            g = Zygote.gradient(() -> sum(node_feature(gc(fg))), params(gc))
-            @test length(g.grads) == 5
-
             # Test with transposed features
             Xt = rand(N, in_channel)
             fgt = FeaturedGraph(adj, transpose(Xt))
             fgt_ = gc(fgt)
             @test size(node_feature(fgt_)) == (out_channel, N)
-=======
+            
             g = Zygote.gradient(x -> sum(node_feature(gc(x))), fg)[1]
             @test size(g[].nf) == size(X)
 
@@ -200,7 +172,6 @@
             @test size(g.weight1) == size(gc.weight1)
             @test size(g.weight2) == size(gc.weight2)
             @test size(g.bias) == size(gc.bias)
->>>>>>> 14468b17
         end
     end
 
@@ -218,16 +189,13 @@
 
                     Y = gat(X)
                     @test size(Y) == (out_channel * heads, N)
-<<<<<<< HEAD
-
-                    g = Zygote.gradient(() -> sum(gat(X)), params(gat))
-                    @test length(g.grads) == 5
+
 
                     # Test with transposed features
                     Xt = rand(N, in_channel)
                     Y = gat(transpose(Xt))
                     @test size(Y) == (out_channel * heads, N)
-=======
+                    
                     
                     g = Zygote.gradient(x -> sum(gat(x)), X)[1]
                     @test size(g) == size(X)
@@ -236,7 +204,6 @@
                     @test size(g.weight) == size(gat.weight)
                     @test size(g.bias) == size(gat.bias)
                     @test size(g.a) == size(gat.a)
->>>>>>> 14468b17
                 end
             end
 
@@ -251,15 +218,12 @@
                     Y = gat(X)
                     @test size(Y) == (out_channel * heads, 1)
 
-<<<<<<< HEAD
-                    g = Zygote.gradient(() -> sum(gat(X)), params(gat))
-                    @test length(g.grads) == 5
-
+                    
                     # Test with transposed features
                     Xt = rand(N, in_channel)
                     Y = gat(transpose(Xt))
                     @test size(Y) == (out_channel * heads, 1)
-=======
+                    
                     g = Zygote.gradient(x -> sum(gat(x)), X)[1]
                     @test size(g) == size(X)
 
@@ -267,7 +231,6 @@
                     @test size(g.weight) == size(gat.weight)
                     @test size(g.bias) == size(gat.bias)
                     @test size(g.a) == size(gat.a)
->>>>>>> 14468b17
                 end
             end
         end
@@ -287,16 +250,13 @@
                     @test size(Y) == (out_channel * heads, N)
                     @test_throws AssertionError gat(X)
 
-<<<<<<< HEAD
-                    g = Zygote.gradient(() -> sum(node_feature(gat(fg))), params(gat))
-                    @test length(g.grads) == 5
-
+                    
                     # Test with transposed features
                     Xt = rand(N, in_channel)
                     fgt = FeaturedGraph(adj, transpose(Xt))
                     fgt_ = gat(fgt)
                     @test size(node_feature(fgt_)) == (out_channel * heads, N)
-=======
+                    
                     g = Zygote.gradient(x -> sum(node_feature(gat(x))), fg)[1]
                     @test size(g[].nf) == size(X)
 
@@ -304,7 +264,6 @@
                     @test size(g.weight) == size(gat.weight)
                     @test size(g.bias) == size(gat.bias)
                     @test size(g.a) == size(gat.a)
->>>>>>> 14468b17
                 end
             end
 
@@ -320,16 +279,13 @@
                     @test size(Y) == (out_channel * heads, 1)
                     @test_throws AssertionError gat(X)
 
-<<<<<<< HEAD
-                    g = Zygote.gradient(() -> sum(node_feature(gat(fg))), params(gat))
-                    @test length(g.grads) == 5
-
+                    
                     # Test with transposed features
                     Xt = rand(N, in_channel)
                     fgt = FeaturedGraph(adj, transpose(Xt))
                     fgt_ = gat(fgt)
                     @test size(node_feature(fgt_)) == (out_channel * heads, 1)
-=======
+                    
                     g = Zygote.gradient(x -> sum(node_feature(gat(x))), fg)[1]
                     @test size(g[].nf) == size(X)
 
@@ -337,7 +293,6 @@
                     @test size(g.weight) == size(gat.weight)
                     @test size(g.bias) == size(gat.bias)
                     @test size(g.a) == size(gat.a)
->>>>>>> 14468b17
                 end
             end
         end
@@ -354,21 +309,17 @@
             Y = ggc(X)
             @test size(Y) == (out_channel, N)
 
-<<<<<<< HEAD
-            g = Zygote.gradient(() -> sum(ggc(X)), params(ggc))
-            @test length(g.grads) == 13
-
+            
             # Test with transposed features
             Xt = rand(N, in_channel)
             Y = ggc(transpose(Xt))
             @test size(Y) == (out_channel, N)
-=======
+            
             g = Zygote.gradient(x -> sum(ggc(x)), X)[1]
             @test size(g) == size(X)
 
             g = Zygote.gradient(model -> sum(model(X)), ggc)[1]
             @test size(g.weight) == size(ggc.weight)
->>>>>>> 14468b17
         end
 
         @testset "layer without graph" begin
@@ -381,22 +332,18 @@
             @test size(node_feature(fg_)) == (out_channel, N)
             @test_throws AssertionError ggc(X)
 
-<<<<<<< HEAD
-            g = Zygote.gradient(() -> sum(node_feature(ggc(fg))), params(ggc))
-            @test length(g.grads) == 13
-
+            
             # Test with transposed features
             Xt = rand(N, in_channel)
             fgt = FeaturedGraph(adj, transpose(Xt))
             fgt_ = ggc(fgt)
             @test size(node_feature(fgt_)) == (out_channel, N)
-=======
+            
             g = Zygote.gradient(x -> sum(node_feature(ggc(x))), fg)[1]
             @test size(g[].nf) == size(X)
 
             g = Zygote.gradient(model -> sum(node_feature(model(fg))), ggc)[1]
             @test size(g.weight) == size(ggc.weight)
->>>>>>> 14468b17
         end
     end
 
@@ -409,22 +356,18 @@
             Y = ec(X)
             @test size(Y) == (out_channel, N)
 
-<<<<<<< HEAD
-            g = Zygote.gradient(() -> sum(ec(X)), params(ec))
-            @test length(g.grads) == 4
-
+            
             # Test with transposed features
             Xt = rand(N, in_channel)
             Y = ec(transpose(Xt))
             @test size(Y) == (out_channel, N)
-=======
+            
             g = Zygote.gradient(x -> sum(ec(x)), X)[1]
             @test size(g) == size(X)
 
             g = Zygote.gradient(model -> sum(model(X)), ec)[1]
             @test size(g.nn.W) == size(ec.nn.W)
             @test size(g.nn.b) == size(ec.nn.b)
->>>>>>> 14468b17
         end
 
         @testset "layer without graph" begin
@@ -436,23 +379,19 @@
             @test size(node_feature(fg_)) == (out_channel, N)
             @test_throws AssertionError ec(X)
 
-<<<<<<< HEAD
-            g = Zygote.gradient(() -> sum(node_feature(ec(fg))), params(ec))
-            @test length(g.grads) == 4
-
+            
             # Test with transposed features
             Xt = rand(N, in_channel)
             fgt = FeaturedGraph(adj, transpose(Xt))
             fgt_ = ec(fgt)
             @test size(node_feature(fgt_)) == (out_channel, N)
-=======
+            
             g = Zygote.gradient(x -> sum(node_feature(ec(x))), fg)[1]
             @test size(g[].nf) == size(X)
 
             g = Zygote.gradient(model -> sum(node_feature(model(fg))), ec)[1]
             @test size(g.nn.W) == size(ec.nn.W)
             @test size(g.nn.b) == size(ec.nn.b)
->>>>>>> 14468b17
         end
     end
 end