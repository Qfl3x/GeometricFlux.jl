name = "GeometricFlux"
uuid = "7e08b658-56d3-11e9-2997-919d5b31e4ea"
authors = ["Yueh-Hua Tu <a504082002@gmail.com>"]
version = "0.5.1"

[deps]
CUDAapi = "3895d2a7-ec45-59b8-82bb-cfc6a382f9b3"
CUDAnative = "be33ccc6-a3ff-5ff2-a52e-74243cff1e17"
CuArrays = "3a865a2d-5b23-5a0f-bc46-62713ec82fae"
DataStructures = "864edb3b-99cc-5e75-8d2d-829cb0a9cfe8"
FillArrays = "1a297f60-69ca-5386-bcde-b61e274b549b"
Flux = "587475ba-b771-5e3f-ad9e-33799f191a9c"
LightGraphs = "093fc24a-ae57-5d10-9952-331d41423f4d"
LinearAlgebra = "37e2e46d-f89d-539d-b4ee-838fcccc9c8e"
Random = "9a3f8284-a2c9-5f02-9a11-845980a1fd5c"
Requires = "ae029012-a4dd-5104-9daa-d747884805df"
SparseArrays = "2f01184e-e22b-5df5-ae63-d93ebab69eaf"
StaticArrays = "90137ffa-7385-5640-81b9-e52037218182"
Statistics = "10745b16-79ce-11e8-11f9-7d13ad32a3b2"
Zygote = "e88e6eb3-aa80-5325-afca-941959d7151f"
ZygoteRules = "700de1a5-db45-46bc-99cf-38207098b444"

[compat]
CUDAapi = "3.0.0, 3.1.0, 4.0"
CUDAnative = "2.10.0, 2.10.1, 2.10.2, 3.0"
CuArrays = "1.7.1, 1.7.2, 2.0"
DataStructures = "~0.17"
FillArrays = "^0.8.5"
Flux = "~0.10"
<<<<<<< HEAD
IRTools = "~0.3, 0.4"
=======
LightGraphs = "1.3"
>>>>>>> 5e860299
Requires = "^1.0.0"
StaticArrays = "^0.12.1"
Zygote = "~0.4"
ZygoteRules = "~0.2"
julia = "1.4"

[extras]
MetaGraphs = "626554b9-1ddb-594c-aa3c-2596fe9399a5"
SimpleWeightedGraphs = "47aef6b3-ad0c-573a-a1e2-d07658019622"
Test = "8dfed614-e22c-5e08-85e1-65c5234f0b40"

[targets]
test = ["Test", "SimpleWeightedGraphs", "MetaGraphs"]<|MERGE_RESOLUTION|>--- conflicted
+++ resolved
@@ -27,11 +27,8 @@
 DataStructures = "~0.17"
 FillArrays = "^0.8.5"
 Flux = "~0.10"
-<<<<<<< HEAD
 IRTools = "~0.3, 0.4"
-=======
 LightGraphs = "1.3"
->>>>>>> 5e860299
 Requires = "^1.0.0"
 StaticArrays = "^0.12.1"
 Zygote = "~0.4"
